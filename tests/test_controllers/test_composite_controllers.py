--- conflicted
+++ resolved
@@ -1,39 +1,16 @@
-import sys
-import traceback
 from typing import List, Union
-
 import numpy as np
 import pytest
-
 import robosuite as suite
-<<<<<<< HEAD
-from robosuite.controllers.composite.composite_controller import COMPOSITE_CONTROLLERS_DICT
-from robosuite.robots import ROBOT_CLASS_MAPPING
-=======
->>>>>>> 4f007e76
 from robosuite.controllers import load_composite_controller_config
 from robosuite.robots import ROBOT_CLASS_MAPPING
 
-<<<<<<< HEAD
-# New test for different composite controller types
-@pytest.mark.parametrize("controller_name", ["WHOLE_BODY_IK"])
-@pytest.mark.parametrize("robot", ROBOT_CLASS_MAPPING.keys())
-def test_composite_controllers(robot, controller_name):
-    """
-    Test to validate all composite controllers with predefined robots
-    """
-    controller_config = load_composite_controller_config(
-        controller=controller_name,
-        robot=robot,
-    )
-=======
 
 def create_and_test_env(
     env: str,
     robots: Union[str, List[str]],
     controller_config: dict,
 ):
->>>>>>> 4f007e76
 
     config = {
         "env_name": env,
@@ -51,9 +28,7 @@
         control_freq=20,
     )
     env.reset()
-
     low, high = env.action_spec
-
     # Runs a few steps of the simulation as a sanity check
     for i in range(10):
         action = np.random.uniform(low, high)
