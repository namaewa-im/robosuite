--- conflicted
+++ resolved
@@ -22,13 +22,9 @@
     Utility function that loads the desired composite controller and returns the loaded configuration as a dict
 
     Args:
-<<<<<<< HEAD
-        controller: Name or path of the controller to load. If None, loads the default robot controller.
-=======
         controller: Name or path of the controller to load. 
             If None, robot must be specified and we load the robot's default controller in controllers/config/robots/.
             If specified, must be a valid controller name or path to a controller config file.
->>>>>>> 9863a731
         robot: Name of the robot to load the controller for.
 
     Returns:
@@ -39,12 +35,8 @@
     """
     # Determine the controller file path
     if controller is None:
-<<<<<<< HEAD
-        # Load default robot controller
-=======
         assert robot is not None, "If controller is None, robot must be specified."
         # Load robot's controller
->>>>>>> 9863a731
         robot_name = _get_robot_name(robot)
         controller_fpath = pathlib.Path(robosuite.__file__).parent / f"controllers/config/robots/default_{robot_name}.json"
     elif isinstance(controller, str):
@@ -52,10 +44,7 @@
             # Use the specified path directly
             controller_fpath = controller
         else:
-<<<<<<< HEAD
-=======
             assert controller in COMPOSITE_CONTROLLERS_DICT, f"Controller {controller} not found in COMPOSITE_CONTROLLERS_DICT"
->>>>>>> 9863a731
             # Load from robosuite/controllers/config/default/composite/
             controller_name = controller.lower()
             controller_fpath = pathlib.Path(robosuite.__file__).parent / f"controllers/config/default/composite/{controller_name}.json"
